package input

import (
	"context"
	"fmt"
	"github.com/Jeffail/benthos/v3/lib/types"
	"github.com/pkg/sftp"
	"log"
	"os"
	"path"
	"testing"
	"time"

	sftpSetup "github.com/Jeffail/benthos/v3/internal/service/sftp"
	benthosLog "github.com/Jeffail/benthos/v3/lib/log"
	"github.com/Jeffail/benthos/v3/lib/metrics"
	"github.com/stretchr/testify/assert"
	"golang.org/x/crypto/ssh"
)

type scenario struct {
	Name string
	Conf *SFTPConfig
}

var sftpClient *sftp.Client
var sftpUsername = "foo"
var sftpPassword = "pass"
var sftpDirectory = "/upload"
var sftpPort string

//func TestMain(m *testing.M) {
//	pool, err := dockertest.NewPool("")
//	if err != nil {
//		log.Fatalf("Could not connect to docker: %s", err)
//	}
//
//	resource, err := pool.RunWithOptions(&dockertest.RunOptions{
//		Repository: "atmoz/sftp",
//		Tag:        "alpine",
//		Cmd: []string{
//			"foo:pass:1001:100:upload",
//		},
//	})
//
//	if err != nil {
//		log.Fatalf("Could not start resource: %s", err)
//	}
//
//	if err := pool.Retry(func() error {
<<<<<<< HEAD
//		sftpPort, err = strconv.Atoi(resource.GetPort("22/tcp"))
=======
//		sftpPort = resource.GetPort("22/tcp")
>>>>>>> afbb951a
//		if err != nil {
//			return err
//		}
//
//		isConnected := ConnectToSFTPServer("localhost", sftpPort)
//		if !isConnected {
//			return errors.New("failed to connect to SSH server")
//		}
//
//		return nil
//	}); err != nil {
//		log.Fatalf("Could not connect to docker: %s", err)
//	}
//
//	code := m.Run()
//
//	if err := pool.Purge(resource); err != nil {
//		log.Fatalf("Could not purge resource: %s", err)
//	}
//
//	os.Exit(code)
//}

func TestProcessFile(t *testing.T) {
	t.Skip()

	filePath := path.Join(sftpDirectory, "test.txt")
	testCase := scenario{
		Name: "good conf",
		Conf: &SFTPConfig{
			Address: "http://localhost:" + sftpPort,
			Paths:   []string{filePath},
			Credentials: sftpSetup.Credentials{
				Username: "foo",
				Password: "pass",
			},
			MaxConnectionAttempts: 10,
			RetrySleepDuration:    "5s",
			Codec:                 "lines",
			DeleteOnFinish:        false,
			MaxBuffer:             1000000,
		},
	}

	GenerateTestFile(filePath, "This is a test file")
	time.Sleep(time.Second * 1)

	proc, err := NewSFTP(*testCase.Conf, benthosLog.Noop(), metrics.Noop())
	assert.NoError(t, err, "config should not error")
	assert.NotNil(t, proc, "should return non-nil data")

	time.Sleep(time.Second * 3)
	err = proc.ConnectWithContext(context.Background())
	assert.NoError(t, err, "ConnectWithContext should not error")

	msg, _, err := proc.ReadWithContext(context.Background())
	assert.NoError(t, err, "ReadWithContext should not error")

	ValidateMessage(t, msg, "This is a test file", filePath)
}

func TestNoServer(t *testing.T) {
	t.Skip()

	filepath := path.Join(sftpDirectory, "test.txt")
	testCase := scenario{
		Name: "no server",
		Conf: &SFTPConfig{
			Address: "http:///localhost:" + sftpPort,
			Paths:   []string{filepath},
			Credentials: sftpSetup.Credentials{
				Username: sftpUsername,
				Password: sftpPassword,
			},
			MaxConnectionAttempts: 3,
			RetrySleepDuration:    "5s",
			Codec:                 "lines",
			MaxBuffer:             1000000,
		},
	}

	proc, err := NewSFTP(*testCase.Conf, benthosLog.Noop(), metrics.Noop())
	assert.NotNil(t, proc, "should return non-nil data")
	assert.NoError(t, err, "config should not error")
	err = proc.ConnectWithContext(context.Background())
	assert.Error(t, err, "connection should error")
}

func TestInvalidCredentials(t *testing.T) {
	t.Skip()

	testCase := scenario{
		Name: "invalid credentials",
		Conf: &SFTPConfig{
			Address: "http://localhost:" + sftpPort,
			Paths:   []string{path.Join(sftpDirectory, "test.txt")},
			Credentials: sftpSetup.Credentials{
				Username: "invaliduser",
				Password: "invalidpass",
			},
			MaxConnectionAttempts: 3,
			RetrySleepDuration:    "5s",
			MaxBuffer:             1000000,
			Codec:                 "lines",
		},
	}

	proc, err := NewSFTP(*testCase.Conf, benthosLog.Noop(), metrics.Noop())
	assert.NotNil(t, proc, "should return non-nil data")
	assert.NoError(t, err, "config should not error")
	err = proc.ConnectWithContext(context.Background())
	assert.Error(t, err, "connection should error")
}

func TestFileNotFound(t *testing.T) {
	t.Skip()

	testCase := scenario{
		Name: "file not found",
		Conf: &SFTPConfig{
			Address: "http://localhost:" + sftpPort,
			Paths:   []string{path.Join(sftpDirectory, "missingfile.txt")},
			Credentials: sftpSetup.Credentials{
				Username: sftpUsername,
				Password: sftpPassword,
			},
			MaxConnectionAttempts: 10,
			RetrySleepDuration:    "5s",
			MaxBuffer:             1000000,
			Codec:                 "lines",
		},
	}

	proc, err := NewSFTP(*testCase.Conf, benthosLog.Noop(), metrics.Noop())
	assert.NoError(t, err, "config should not error")
	assert.NotNil(t, proc, "should return non-nil data")

	err = proc.ConnectWithContext(context.Background())
	assert.Error(t, err, "ConnectWithContext should error")
}

func TestProcessDirectory(t *testing.T) {
	t.Skip()

	dirPath := path.Join(sftpDirectory, t.Name())
	GenerateTestDirectory(dirPath)
	defer DeleteTestDirectory(dirPath)

	file1Path := path.Join(dirPath, "dir_process_test1.txt")
	file2Path := path.Join(dirPath, "dir_process_test2.txt")
	defer DeleteTestFile(file1Path)
	defer DeleteTestFile(file2Path)

	testCase := scenario{
		Name: "process directory",
		Conf: &SFTPConfig{
			Address: "http://localhost:" + sftpPort,
			Paths:   []string{path.Join(dirPath, "*.txt")},
			Credentials: sftpSetup.Credentials{
				Username: sftpUsername,
				Password: sftpPassword,
			},
			MaxConnectionAttempts: 10,
			RetrySleepDuration:    "5s",
			MaxBuffer:             1000000,
			Codec:                 "lines",
		},
	}

	GenerateTestFile(file1Path, "This is a test\nAnother test line")
	GenerateTestFile(file2Path, "This is the other test file\nSecond line of second file")

	proc, err := NewSFTP(*testCase.Conf, benthosLog.Noop(), metrics.Noop())
	assert.NoError(t, err, "config should not error")
	assert.NotNil(t, proc, "should return non-nil data")

	err = proc.ConnectWithContext(context.Background())
	assert.NoError(t, err, "ConnectWithContext should not error")

	msg, _, err := proc.ReadWithContext(context.Background())
	assert.NoError(t, err, "ReadWithContext should not error")
	ValidateMessage(t, msg, "This is a test", file1Path)

	msg, _, err = proc.ReadWithContext(context.Background())
	assert.NoError(t, err, "ReadWithContext should not error")
	ValidateMessage(t, msg, "Another test line", file1Path)

	msg, _, err = proc.ReadWithContext(context.Background())
	assert.Errorf(t, err, "should reach end of file")

	// move to the next file
	err = proc.ConnectWithContext(context.Background())
	assert.NoError(t, err, "ConnectWithContext should not error")

	msg, _, err = proc.ReadWithContext(context.Background())
	assert.NoError(t, err, "ReadWithContext should not error")
	ValidateMessage(t, msg, "This is the other test file", file2Path)

	msg, _, err = proc.ReadWithContext(context.Background())
	assert.NoError(t, err, "ReadWithContext should not error")
	ValidateMessage(t, msg, "Second line of second file", file2Path)
}

func ValidateMessage(t *testing.T, msg types.Message, expectedMessage string, expectedFilePath string) {
	assert.NotNil(t, msg, "message should be non-nil")

	part := msg.Get(0)
	messageString := string(part.Get())
	assert.Equal(t, expectedMessage, messageString)
	assert.Equal(t, expectedFilePath, part.Metadata().Get("path"))
}

func ConnectToSFTPServer(server string, port string) bool {
	// create sftp client and establish connection
	s := &sftpSetup.Server{
		Host: server,
		Port: port,
	}

	certCheck := &ssh.CertChecker{
		IsHostAuthority: sftpSetup.HostAuthCallback(),
		IsRevoked:       sftpSetup.CertCallback(s),
		HostKeyFallback: sftpSetup.HostCallback(s),
	}

	addr := fmt.Sprintf("%s:%s", server, port)
	config := &ssh.ClientConfig{
		User: sftpUsername,
		Auth: []ssh.AuthMethod{
			ssh.Password(sftpPassword),
		},
		HostKeyCallback: certCheck.CheckHostKey,
	}

	var conn *ssh.Client
	var err error

	conn, err = ssh.Dial("tcp", addr, config)
	if err != nil {
		return false
	}

	client, err := sftp.NewClient(conn)
	if err != nil {
		return false
	}
	sftpClient = client

	return true
}

func GenerateTestFile(filepath string, data string) {
	file, err := sftpClient.Create(filepath)
	if err != nil {
		log.Fatalf("Error creating file %s on SSH server", filepath)
		return
	}
	_, err = file.Write([]byte(data))
	if err != nil {
		log.Fatalf("Error writing to file %s on SSH server", filepath)
	}
}

func UpdateTestFile(filepath string, data string) {
	file, err := sftpClient.OpenFile(filepath, os.O_RDWR)
	if err != nil {
		log.Printf("Error updating file %s on SSH server", filepath)
	}
	_, err = file.Write([]byte(data))
	if err != nil {
		log.Printf("Error writing to file %s on SSH server", filepath)
	}
}

func DeleteTestFile(filepath string) {
	err := sftpClient.Remove(filepath)
	if err != nil {
		log.Printf("Error deleting file %s on SSH server", filepath)
	}
}

func GenerateTestDirectory(dirPath string) {
	err := sftpClient.Mkdir(dirPath)
	if err != nil {
		log.Printf("Error creating directory %s on SSH server", dirPath)
	}
}

func DeleteTestDirectory(dirPath string) {
	err := sftpClient.RemoveDirectory(dirPath)
	if err != nil {
		log.Printf("Error removing directory %s on SSH server", dirPath)
	}
}<|MERGE_RESOLUTION|>--- conflicted
+++ resolved
@@ -48,11 +48,7 @@
 //	}
 //
 //	if err := pool.Retry(func() error {
-<<<<<<< HEAD
-//		sftpPort, err = strconv.Atoi(resource.GetPort("22/tcp"))
-=======
 //		sftpPort = resource.GetPort("22/tcp")
->>>>>>> afbb951a
 //		if err != nil {
 //			return err
 //		}
